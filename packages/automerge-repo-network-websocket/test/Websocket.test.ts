--- conflicted
+++ resolved
@@ -20,14 +20,9 @@
 import { getPortPromise as getAvailablePort } from "portfinder"
 import { describe, it } from "vitest"
 import WebSocket from "ws"
-<<<<<<< HEAD
 import { WebSocketClientAdapter } from "../src/WebSocketClientAdapter.js"
 import { WebSocketServerAdapter } from "../src/WebSocketServerAdapter.js"
-=======
-import { BrowserWebSocketClientAdapter } from "../src/BrowserWebSocketClientAdapter.js"
-import { NodeWSServerAdapter } from "../src/NodeWSServerAdapter.js"
 import { encodeHeads } from "../../automerge-repo/dist/AutomergeUrl.js"
->>>>>>> b30af982
 
 describe("Websocket adapters", () => {
   const browserPeerId = "browser" as PeerId
@@ -354,7 +349,7 @@
       await new Promise<void>(resolve => server.listen(port, resolve))
 
       // Create a repo listening on the socket
-      const serverAdapter = new NodeWSServerAdapter(serverSocket)
+      const serverAdapter = new WebSocketServerAdapter(serverSocket)
       const serverRepo = new Repo({
         network: [serverAdapter],
         peerId: serverPeerId,
