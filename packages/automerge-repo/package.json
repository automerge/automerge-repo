--- conflicted
+++ resolved
@@ -26,10 +26,6 @@
     "@types/ws": "^8.5.3",
     "@typescript-eslint/eslint-plugin": "^5.33.0",
     "@typescript-eslint/parser": "^5.33.0",
-<<<<<<< HEAD
-=======
-    "automerge-repo-storage-memory": "^0.0.48",
->>>>>>> 00dc341d
     "http-server": "^14.1.0"
   },
   "peerDependencies": {
