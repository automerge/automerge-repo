{
  "name": "@automerge/automerge-repo",
  "version": "0.2.1",
  "description": "A repository object to manage a collection of automerge documents",
  "repository": "https://github.com/automerge/automerge-repo",
  "author": "Peter van Hardenberg <pvh@pvh.ca>",
  "license": "MIT",
  "private": false,
  "type": "module",
  "main": "dist/index.js",
  "scripts": {
    "build": "tsc",
    "watch": "npm-watch build",
    "test:coverage": "c8 --reporter=lcov --reporter=html --reporter=text yarn test",
    "test": "mocha --no-warnings --experimental-specifier-resolution=node --exit",
    "test:watch": "npm-watch test",
    "test:log": "cross-env DEBUG='automerge-repo:*' yarn test",
    "fuzz": "ts-node --esm --experimentalSpecifierResolution=node fuzz/fuzz.ts"
  },
  "browser": {
    "crypto": false
  },
  "devDependencies": {
    "@types/debug": "^4.1.7",
    "@types/uuid": "^8.3.4",
    "@types/ws": "^8.5.3",
    "@typescript-eslint/eslint-plugin": "^5.33.0",
    "@typescript-eslint/parser": "^5.33.0",
    "http-server": "^14.1.0"
  },
  "peerDependencies": {
    "@automerge/automerge": "^2.1.0-alpha.8"
  },
  "dependencies": {
    "cbor-x": "^1.3.0",
    "debug": "^4.3.4",
<<<<<<< HEAD
    "eventemitter3": "^4.0.7",
    "fast-sha256": "^1.3.0",
=======
    "eventemitter3": "^5.0.1",
>>>>>>> 68ea3167
    "tiny-typed-emitter": "^2.1.0",
    "ts-node": "^10.9.1",
    "uuid": "^8.3.2",
    "xstate": "^4.37.0"
  },
  "watch": {
    "build": {
      "patterns": "./src/**/*",
      "extensions": [
        ".ts"
      ]
    },
    "test": {
      "quiet": true,
      "patterns": [
        "./src/**/*",
        "./test/**/*"
      ],
      "extensions": [
        ".ts"
      ]
    }
  },
  "publishConfig": {
    "access": "public"
  }
}<|MERGE_RESOLUTION|>--- conflicted
+++ resolved
@@ -34,12 +34,8 @@
   "dependencies": {
     "cbor-x": "^1.3.0",
     "debug": "^4.3.4",
-<<<<<<< HEAD
-    "eventemitter3": "^4.0.7",
+    "eventemitter3": "^5.0.1",
     "fast-sha256": "^1.3.0",
-=======
-    "eventemitter3": "^5.0.1",
->>>>>>> 68ea3167
     "tiny-typed-emitter": "^2.1.0",
     "ts-node": "^10.9.1",
     "uuid": "^8.3.2",
