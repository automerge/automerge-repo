import EventEmitter from "eventemitter3"
import { PeerId } from "../types.js"
import { NetworkAdapter, PeerDisconnectedPayload } from "./NetworkAdapter.js"

import {
<<<<<<< HEAD
  DocumentUnavailableMessageContents,
  isDocumentUnavailableMessage,
=======
  EphemeralMessage,
>>>>>>> dda6fbb3
  isEphemeralMessage,
  isValidMessage,
  Message,
  MessageContents,
<<<<<<< HEAD
  NetworkAdapter,
  PeerDisconnectedPayload,
  RequestMessageContents,
} from "./NetworkAdapter.js"
=======
} from "./messages.js"
>>>>>>> dda6fbb3

import debug from "debug"
import { SessionId } from "../EphemeralData.js"

type EphemeralMessageSource = `${PeerId}:${SessionId}`

const getEphemeralMessageSource = (message: EphemeralMessage) =>
  `${message.senderId}:${message.sessionId}` as EphemeralMessageSource

export class NetworkSubsystem extends EventEmitter<NetworkSubsystemEvents> {
  #log: debug.Debugger
  #adaptersByPeer: Record<PeerId, NetworkAdapter> = {}

  #count = 0
  #sessionId: SessionId = Math.random().toString(36).slice(2) as SessionId
  #ephemeralSessionCounts: Record<EphemeralMessageSource, number> = {}

  constructor(
    private adapters: NetworkAdapter[],
    public peerId = randomPeerId()
  ) {
    super()
    this.#log = debug(`automerge-repo:network:${this.peerId}`)
    this.adapters.forEach(a => this.addNetworkAdapter(a))
  }

  addNetworkAdapter(networkAdapter: NetworkAdapter) {
    networkAdapter.connect(this.peerId)

    networkAdapter.on("peer-candidate", ({ peerId }) => {
      this.#log(`peer candidate: ${peerId} `)

      // TODO: This is where authentication would happen

      if (!this.#adaptersByPeer[peerId]) {
        // TODO: handle losing a server here
        this.#adaptersByPeer[peerId] = networkAdapter
      }

      this.emit("peer", { peerId })
    })

    networkAdapter.on("peer-disconnected", ({ peerId }) => {
      this.#log(`peer disconnected: ${peerId} `)
      delete this.#adaptersByPeer[peerId]
      this.emit("peer-disconnected", { peerId })
    })

    networkAdapter.on("message", msg => {
      if (!isValidMessage(msg)) {
        this.#log(`invalid message: ${JSON.stringify(msg)}`)
        return
      }

      this.#log(`message from ${msg.senderId}`)

      if (isEphemeralMessage(msg)) {
        if (
          this.#ephemeralSessionCounts[getEphemeralMessageSource(msg)] ===
            undefined ||
          msg.count >
            this.#ephemeralSessionCounts[getEphemeralMessageSource(msg)]
        ) {
          this.#ephemeralSessionCounts[getEphemeralMessageSource(msg)] =
            msg.count
          this.emit("message", msg)
        }

        return
      }

      this.emit("message", msg)
    })

    networkAdapter.on("close", () => {
      this.#log("adapter closed")
      Object.entries(this.#adaptersByPeer).forEach(([peerId, other]) => {
        if (other === networkAdapter) {
          delete this.#adaptersByPeer[peerId as PeerId]
        }
      })
    })

    networkAdapter.join()
  }

<<<<<<< HEAD
  send(
    msg:
      | MessageContents
      | RequestMessageContents
      | DocumentUnavailableMessageContents
  ) {
    const message = {
      ...msg,
      senderId: this.peerId,
    }

    if (isEphemeralMessage(message)) {
      Object.entries(this.#adaptersByPeer).forEach(([id, peer]) => {
        this.#log(`sending broadcast to ${id}`)
        peer.send({ ...message, targetId: id as PeerId })
      })

      return
    }
=======
  send(msg: MessageContents) {
    const message =
      "senderId" in msg
        ? (msg as MessageContents & { senderId: PeerId })
        : {
            ...msg,
            senderId: this.peerId,
          }
>>>>>>> dda6fbb3

    const peer = this.#adaptersByPeer[message.targetId]
    if (!peer) {
      this.#log(`Tried to send message but peer not found: ${message.targetId}`)
      return
    }
    this.#log(`Sending message to ${message.targetId}`)

    if (isEphemeralMessage(message)) {
      const outbound =
        "count" in message
          ? message
          : {
              ...message,
              count: ++this.#count,
              sessionId: this.#sessionId,
            }
      this.#log("Ephemeral message", outbound)
      peer.send(outbound)
    } else {
      this.#log("Sync message", message)
      peer.send(message)
    }
  }

  join() {
    this.#log(`Joining network`)
    this.adapters.forEach(a => a.join())
  }

  leave() {
    this.#log(`Leaving network`)
    this.adapters.forEach(a => a.leave())
  }
}

function randomPeerId() {
  return `user-${Math.round(Math.random() * 100000)}` as PeerId
}

// events & payloads

export interface NetworkSubsystemEvents {
  peer: (payload: PeerPayload) => void
  "peer-disconnected": (payload: PeerDisconnectedPayload) => void
  message: (payload: Message) => void
}

export interface PeerPayload {
  peerId: PeerId
}<|MERGE_RESOLUTION|>--- conflicted
+++ resolved
@@ -3,24 +3,14 @@
 import { NetworkAdapter, PeerDisconnectedPayload } from "./NetworkAdapter.js"
 
 import {
-<<<<<<< HEAD
   DocumentUnavailableMessageContents,
-  isDocumentUnavailableMessage,
-=======
   EphemeralMessage,
->>>>>>> dda6fbb3
   isEphemeralMessage,
   isValidMessage,
   Message,
   MessageContents,
-<<<<<<< HEAD
-  NetworkAdapter,
-  PeerDisconnectedPayload,
   RequestMessageContents,
-} from "./NetworkAdapter.js"
-=======
 } from "./messages.js"
->>>>>>> dda6fbb3
 
 import debug from "debug"
 import { SessionId } from "../EphemeralData.js"
@@ -107,27 +97,6 @@
     networkAdapter.join()
   }
 
-<<<<<<< HEAD
-  send(
-    msg:
-      | MessageContents
-      | RequestMessageContents
-      | DocumentUnavailableMessageContents
-  ) {
-    const message = {
-      ...msg,
-      senderId: this.peerId,
-    }
-
-    if (isEphemeralMessage(message)) {
-      Object.entries(this.#adaptersByPeer).forEach(([id, peer]) => {
-        this.#log(`sending broadcast to ${id}`)
-        peer.send({ ...message, targetId: id as PeerId })
-      })
-
-      return
-    }
-=======
   send(msg: MessageContents) {
     const message =
       "senderId" in msg
@@ -136,7 +105,6 @@
             ...msg,
             senderId: this.peerId,
           }
->>>>>>> dda6fbb3
 
     const peer = this.#adaptersByPeer[message.targetId]
     if (!peer) {
