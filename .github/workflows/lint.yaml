name: Lint
on:
  push:
    branches:
      - main
  pull_request:
    types: [opened, synchronize, reopened, ready_for_review, review_requested]
    branches:
      - main
jobs:
  run-tests:
    if: github.event.pull_request.draft == false
    name: Lint Packages
    runs-on: ubuntu-latest
    steps:
      - uses: actions/setup-node@v3
        with:
          node-version: "18.x"
          registry-url: "https://registry.npmjs.org"
      - uses: pnpm/action-setup@v2
        with:
          version: 8
          run_install: false
      - uses: actions/checkout@v3
        with:
          fetch-depth: 0
          ref: ${{ github.ref }}
      - name: Install
        run: |
<<<<<<< HEAD
          pnpm install --no-lockfile
=======
          pnpm install
>>>>>>> ccbd1bbd
      - name: Lint
        run: pnpm lint<|MERGE_RESOLUTION|>--- conflicted
+++ resolved
@@ -27,10 +27,6 @@
           ref: ${{ github.ref }}
       - name: Install
         run: |
-<<<<<<< HEAD
-          pnpm install --no-lockfile
-=======
           pnpm install
->>>>>>> ccbd1bbd
       - name: Lint
         run: pnpm lint